import { useState, useMemo, useEffect, useRef } from "react";
import { PatientQueue } from "@/components/PatientQueue";
import { PatientDetails } from "@/components/PatientDetails";
import { TypingText } from "@/components/TypingText";
import { Patient, getTriageLabel } from "@/types/patient";
import { Card, CardContent, CardHeader, CardTitle } from "@/components/ui/card";
<<<<<<< HEAD
import { Button } from "@/components/ui/button";
=======
>>>>>>> 423f5e20
import { Alert, AlertDescription } from "@/components/ui/alert";
import { supabase } from "@/integrations/supabase/client";
import { toast } from "sonner";
import { Link } from "react-router-dom";
import OpenAI from "openai";
import {
  Activity,
  Users,
  Clock,
  TrendingUp,
  UserCheck,
  PieChart as PieChartIcon,
<<<<<<< HEAD
  Sparkles,
  RefreshCw,
  Loader2,
=======
  Brain,
>>>>>>> 423f5e20
} from "lucide-react";
import {
  Chart as ChartJS,
  ArcElement,
  Tooltip,
  Legend,
  CategoryScale,
  LinearScale,
  PointElement,
  LineElement,
  BarElement,
} from "chart.js";
import { Pie, Bar } from "react-chartjs-2";

ChartJS.register(
  ArcElement,
  Tooltip,
  Legend,
  CategoryScale,
  LinearScale,
  PointElement,
  LineElement,
  BarElement
);

interface AISummary {
  summary: string;
  cached: boolean;
  timestamp: string;
}

const Dashboard = () => {
  const [patients, setPatients] = useState<Patient[]>([]);
  const [selectedPatient, setSelectedPatient] = useState<Patient | null>(null);
  const [loading, setLoading] = useState(true);
  const [fetchError, setFetchError] = useState<string | null>(null);
<<<<<<< HEAD
  const [queueSummary, setQueueSummary] = useState<string>("");
  const [loadingQueueSummary, setLoadingQueueSummary] = useState(false);
=======
  const [aiPlan, setAiPlan] = useState<string>("");
  const [isGeneratingPlan, setIsGeneratingPlan] = useState(false);
  const [displayedPlan, setDisplayedPlan] = useState<string>("");
  const [isTyping, setIsTyping] = useState(false);
  const [isGeneratingRef, setIsGeneratingRef] = useState(false);

  const openAIRef = useRef<OpenAI | null>(null);
  const typewriterTimeoutRef = useRef<NodeJS.Timeout | null>(null);
  const lastGenerationRef = useRef<string>("");
>>>>>>> 423f5e20

  // Triage level colors matching patient queue (from CSS variables)
  const triageColors = {
    1: "hsl(0, 84%, 50%)", // Critical - Red
    2: "hsl(25, 95%, 53%)", // Urgent - Orange
    3: "hsl(48, 95%, 53%)", // Less Urgent - Yellow
    4: "hsl(142, 71%, 45%)", // Minor - Green
    5: "hsl(0, 35%, 85%)", // Non-urgent - Light Rose
  };

  // Initialize OpenAI and fetch patients
  useEffect(() => {
    // Initialize OpenAI
    const envApiKey = import.meta.env.VITE_OPENAI_VOICE_API_KEY;
    if (envApiKey && envApiKey !== "your_api_key_here") {
      openAIRef.current = new OpenAI({
        apiKey: envApiKey.trim(),
        dangerouslyAllowBrowser: true,
      });
    }

    fetchPatients();

    // Set up realtime subscription
    const channel = supabase
      .channel("schema-db-changes")
      .on(
        "postgres_changes",
        {
          event: "*",
          schema: "public",
          table: "patients",
        },
        () => {
          fetchPatients();
        }
      )
      .subscribe();

    return () => {
      supabase.removeChannel(channel);
      if (typewriterTimeoutRef.current) {
        clearTimeout(typewriterTimeoutRef.current);
      }
    };
  }, []);

  const fetchPatients = async () => {
    try {
      setFetchError(null); // Clear any previous errors
      console.log("🔍 Fetching patients from Supabase...");

      const { data, error } = await supabase
        .from("patients")
        .select("*")
        .order("triage_level", { ascending: true })
        .order("arrival", { ascending: true });

      console.log("📊 Supabase response:", { data, error });

      if (error) {
        console.error("❌ Supabase error:", error);
        throw error;
      }

      console.log(`📋 Found ${data?.length || 0} patients in database`);

      // Hardcoded medications and allergies for demo
      const medicationOptions = [
        "Lisinopril 10mg", "Metformin 500mg", "Atorvastatin 20mg", "Levothyroxine 50mcg",
        "Amlodipine 5mg", "Omeprazole 20mg", "Metoprolol 25mg", "Losartan 50mg",
        "Hydrochlorothiazide 25mg", "Simvastatin 40mg", "Albuterol Inhaler",
        "Gabapentin 300mg", "Tramadol 50mg", "Ibuprofen 600mg", "Acetaminophen 500mg"
      ];

      const allergyOptions = [
        "Penicillin", "Peanuts", "Shellfish", "Latex", "Aspirin", "Sulfa drugs",
        "Tree nuts", "Eggs", "Milk", "Codeine", "Iodine", "Morphine", "Bees/Wasps"
      ];

      // Function to get random items from array
      const getRandomItems = (array: string[], count: number): string[] => {
        const shuffled = [...array].sort(() => 0.5 - Math.random());
        return shuffled.slice(0, count);
      };

      // Transform database records to Patient type
      const transformedPatients: Patient[] = (data || []).map((record) => {
        console.log("🔄 Transforming patient record:", record);

        // Generate random medications and allergies (0-4 each)
        const randomMedCount = Math.floor(Math.random() * 5); // 0-4
        const randomAllergyCount = Math.floor(Math.random() * 4); // 0-3

        return {
          id: record.id,
          name: record.name,
          age: record.age,
          gender: record.gender as "Male" | "Female" | "Other",
          arrivalTime: new Date(record.arrival),
          triageLevel: record.triage_level as 1 | 2 | 3 | 4 | 5,
          chiefComplaint: record.patient_summary || "No summary available",
          vitals: {
            heartRate: record.heart_rate,
            respiratoryRate: record.respiratory_rate,
            painLevel: record.pain_level || 5, // Default to 5 if not set
          },
          allergies: getRandomItems(allergyOptions, randomAllergyCount),
          medications: getRandomItems(medicationOptions, randomMedCount),
          medicalHistory: [],
          notes: "",
          aiSummary: record.patient_summary || "",
          status: "waiting" as const,
        };
      });

      console.log("✅ Transformed patients:", transformedPatients);
      setPatients(transformedPatients);
    } catch (error) {
      console.error("❌ Error fetching patients:", error);
      setFetchError(
        "Failed to load patients from the database. Please check your connection and try again."
      );
    } finally {
      setLoading(false);
    }
  };

  // Generate AI management plan
  const generateAIPlan = async (patientData: Patient[]) => {
    // Prevent duplicate calls
    const patientKey = JSON.stringify(
      patientData.map((p) => ({
        id: p.id,
        name: p.name,
        triageLevel: p.triageLevel,
      }))
    );
    if (isGeneratingRef || lastGenerationRef.current === patientKey) {
      console.log("🚫 Skipping duplicate AI generation");
      return;
    }

    console.log("🚀 Starting NEW AI generation");
    setIsGeneratingRef(true);
    lastGenerationRef.current = patientKey;

    if (!openAIRef.current) {
      console.error("OpenAI not initialized");
      setIsGeneratingRef(false);
      return;
    }

    setIsGeneratingPlan(true);
    setDisplayedPlan("");
    setIsTyping(false);

    // Clear any existing typewriter
    if (typewriterTimeoutRef.current) {
      clearTimeout(typewriterTimeoutRef.current);
      typewriterTimeoutRef.current = null;
    }

    try {
      // Create prompt based on current patient data
      const waitingPatients = patientData.filter((p) => p.status === "waiting");
      const criticalCount = waitingPatients.filter(
        (p) => p.triageLevel === 1
      ).length;
      const emergentCount = waitingPatients.filter(
        (p) => p.triageLevel === 2
      ).length;
      const urgentCount = waitingPatients.filter(
        (p) => p.triageLevel === 3
      ).length;
      const minorCount = waitingPatients.filter(
        (p) => p.triageLevel === 4 || p.triageLevel === 5
      ).length;
      const totalWaiting = waitingPatients.length;

      const avgWaitTime =
        waitingPatients.length > 0
          ? waitingPatients.reduce((acc, p) => {
              const waitMinutes =
                (Date.now() - p.arrivalTime.getTime()) / (1000 * 60);
              return acc + waitMinutes;
            }, 0) / waitingPatients.length
          : 0;

      // Get patient names by triage level for personalized recommendations
      const criticalPatients = waitingPatients.filter(
        (p) => p.triageLevel === 1
      );
      const emergentPatients = waitingPatients.filter(
        (p) => p.triageLevel === 2
      );
      const urgentPatients = waitingPatients.filter((p) => p.triageLevel === 3);
      const minorPatients = waitingPatients.filter(
        (p) => p.triageLevel === 4 || p.triageLevel === 5
      );

      const prompt = `You are an experienced emergency department triage coordinator. Provide a clear, professional 4-5 sentence management plan based on current patient data.

CURRENT PATIENT QUEUE:
Total waiting: ${totalWaiting} patients
Average wait time: ${Math.round(avgWaitTime)} minutes

CRITICAL PATIENTS (Level 1) - ${criticalCount} patients:
${criticalPatients.map((p) => `• ${p.name} (${p.chiefComplaint})`).join("\n")}

EMERGENT PATIENTS (Level 2) - ${emergentCount} patients:  
${emergentPatients.map((p) => `• ${p.name} (${p.chiefComplaint})`).join("\n")}

URGENT PATIENTS (Level 3) - ${urgentCount} patients:
${urgentPatients.map((p) => `• ${p.name} (${p.chiefComplaint})`).join("\n")}

MINOR PATIENTS (Level 4-5) - ${minorCount} patients:
${minorPatients.map((p) => `• ${p.name} (${p.chiefComplaint})`).join("\n")}

INSTRUCTIONS:
- Reference specific patient names when making recommendations
- Critical patients need immediate hospital transfer/resuscitation
- Emergent patients may need immediate attention or transfer
- Provide specific workflow recommendations
- Keep response to exactly 4-5 sentences
- Start your response directly with actionable recommendations

Management Plan:`;

      const response = await openAIRef.current.chat.completions.create({
        model: "gpt-4-turbo-preview",
        messages: [
          {
            role: "system",
            content:
              "You are a professional emergency department triage coordinator. Provide clear, accurate, and actionable management plans. Always use perfect spelling and grammar. Reference patients by name when making specific recommendations. Pay special attention to spelling common words correctly, especially at the beginning of sentences (e.g., 'Firstly', 'Immediately', 'Prioritize').",
          },
          {
            role: "user",
            content: prompt,
          },
        ],
        max_tokens: 400,
        temperature: 0.1, // Very low temperature to reduce randomness
        top_p: 0.8,
        frequency_penalty: 0.0, // Remove penalties that might cause token repetition
        presence_penalty: 0.0,
      });

      let generatedPlan =
        response.choices[0]?.message?.content ||
        "Unable to generate AI plan at this time.";

      // Clean up the response
      generatedPlan = generatedPlan.trim();

      // Apply the cleaning function
      console.log(
        "🔥 BEFORE cleanFirstWord:",
        JSON.stringify(generatedPlan.substring(0, 20))
      );
      generatedPlan = cleanFirstWord(generatedPlan);
      console.log(
        "🔥 AFTER cleanFirstWord:",
        JSON.stringify(generatedPlan.substring(0, 20))
      );

      setAiPlan(generatedPlan);

      // Start typewriter effect
      startTypewriterEffect(generatedPlan);
    } catch (error) {
      console.error("Error generating AI plan:", error);
      const fallbackPlan =
        "AI analysis temporarily unavailable. Please prioritize critical patients and monitor queue capacity.";
      setAiPlan(fallbackPlan);
      startTypewriterEffect(fallbackPlan);
    } finally {
      setIsGeneratingPlan(false);
      setIsGeneratingRef(false);
    }
  };

  // Clean first word function (defined outside for reuse)
  const cleanFirstWord = (text: string): string => {
    if (!text) return text;

    // Remove any leading junk like *, -, digits, or duplicated first letters
    text = text.trim().replace(/^[^A-Za-z]+/, "");

    // Fix duplicate first letter issue (e.g. IImmediately → Immediately)
    text = text.replace(/^([A-Za-z])\1+/, "$1");

    // Capitalize first letter just in case
    if (text.length > 0) {
      text = text.charAt(0).toUpperCase() + text.slice(1);
    }

    return text;
  };

  // Typewriter effect function - FORCE CLEAN VERSION
  const startTypewriterEffect = (text: string) => {
    // Clear any existing typewriter first
    if (typewriterTimeoutRef.current) {
      clearTimeout(typewriterTimeoutRef.current);
      typewriterTimeoutRef.current = null;
    }

    // AGGRESSIVELY clean the text multiple times
    let cleanedText = text.trim();
    cleanedText = cleanedText.replace(/^[^A-Za-z]+/, ""); // Remove leading non-letters
    cleanedText = cleanedText.replace(/^([A-Za-z])\1+/, "$1"); // Fix duplicates
    cleanedText = cleanedText.replace(/^([A-Za-z])\1+/, "$1"); // Apply twice for safety
    cleanedText = cleanedText.replace(/^([A-Za-z])\1+/, "$1"); // Apply third time

    // Ensure first letter is capitalized
    if (cleanedText.length > 0) {
      cleanedText = cleanedText.charAt(0).toUpperCase() + cleanedText.slice(1);
    }

    console.log(
      "🎭 FINAL CLEANED TEXT:",
      JSON.stringify(cleanedText.substring(0, 50))
    );

    // Set the entire text at once instead of character by character
    setDisplayedPlan(cleanedText);
    setIsTyping(false);

    // Still do typewriter effect but without state corruption risk
    setDisplayedPlan("");
    setIsTyping(true);

    let index = 0;
    const typeSpeed = 30;

    const typeNextCharacter = () => {
      if (index < cleanedText.length) {
        const nextChar = cleanedText[index];
        setDisplayedPlan(cleanedText.substring(0, index + 1));
        index++;
        typewriterTimeoutRef.current = setTimeout(typeNextCharacter, typeSpeed);
      } else {
        setIsTyping(false);
        typewriterTimeoutRef.current = null;
      }
    };

    typeNextCharacter();
  };

  // Generate AI plan whenever patients data changes and we're on dashboard
  useEffect(() => {
    if (!loading && !selectedPatient && patients.length >= 0) {
      generateAIPlan(patients);
    }
  }, [patients, loading, selectedPatient]);

  const handlePatientSelect = (patient: Patient) => {
    // If clicking the same patient, deselect it
    if (selectedPatient?.id === patient.id) {
      setSelectedPatient(null);
    } else {
      setSelectedPatient(patient);
    }
  };

  const handlePatientRemove = async (patientId: string) => {
    try {
      const { error } = await supabase
        .from("patients")
        .delete()
        .eq("id", patientId);

      if (error) throw error;

      toast.success("Patient successfully treated and removed from queue");
      // Clear selection if the removed patient was selected
      if (selectedPatient?.id === patientId) {
        setSelectedPatient(null);
      }
      fetchPatients(); // Refresh the list
    } catch (error) {
      console.error("Error removing patient:", error);
      toast.error("Failed to mark patient as treated");
    }
  };


  const stats = useMemo(() => {
    const waitingPatients = patients.filter((p) => p.status === "waiting");
    const totalWaiting = waitingPatients.length;

    // Calculate average wait time in minutes
    const avgWaitTime =
      waitingPatients.length > 0
        ? waitingPatients.reduce((acc, p) => {
            const waitMinutes =
              (Date.now() - p.arrivalTime.getTime()) / (1000 * 60);
            return acc + waitMinutes;
          }, 0) / waitingPatients.length
        : 0;

    // Queue capacity (assuming max capacity of 20 patients)
    const maxCapacity = 20;
    const queuePercentage = Math.round((totalWaiting / maxCapacity) * 100);

    // Calculate triage level distribution for pie chart
    const triageCounts = [1, 2, 3, 4, 5]
      .map((level) => ({
        name: getTriageLabel(level as 1 | 2 | 3 | 4 | 5),
        value: patients.filter((p) => p.triageLevel === level).length,
        level: level,
      }))
      .filter((item) => item.value > 0); // Only include levels with patients

    // Calculate individual wait times for each patient (sorted by wait time)
    const waitTimeData = waitingPatients
      .map((p) => ({
        name: p.name,
        waitTime: Math.round(
          (Date.now() - p.arrivalTime.getTime()) / (1000 * 60)
        ), // in minutes
        triageLevel: p.triageLevel,
      }))
      .sort((a, b) => a.waitTime - b.waitTime); // Sort by wait time (ascending)

    return {
      totalWaiting,
      avgWaitTime: Math.round(avgWaitTime),
      queuePercentage,
      maxCapacity,
      triageDistribution: triageCounts,
      waitTimeData,
    };
  }, [patients]);

  const fetchQueueManagementSummary = async (forceRefresh = false) => {
    setLoadingQueueSummary(true);

    try {
      const queueData = {
        patients: patients.map(p => ({
          name: p.name,
          triage_level: p.triageLevel,
          pain_level: p.vitals.painLevel,
          heart_rate: p.vitals.heartRate,
          respiratory_rate: p.vitals.respiratoryRate,
        })),
        total_patients: stats.totalWaiting,
        queue_percentage: stats.queuePercentage,
        avg_wait_time: stats.avgWaitTime,
      };

      const refreshParam = forceRefresh ? "?refresh=true" : "";

      const response = await fetch(
        `http://localhost:8001/api/v1/ai-summaries/queue-management${refreshParam}`,
        {
          method: "POST",
          headers: {
            "Content-Type": "application/json",
          },
          body: JSON.stringify(queueData),
        }
      );

      if (!response.ok) {
        throw new Error("Failed to fetch queue management summary");
      }

      const data: AISummary = await response.json();
      setQueueSummary(data.summary);
    } catch (error) {
      console.error("Error fetching queue management summary:", error);
      setQueueSummary("Unable to generate queue management recommendations at this time. Please try again later.");
    } finally {
      setLoadingQueueSummary(false);
    }
  };

  // Load queue summary when patients change
  useEffect(() => {
    if (patients.length > 0 && !loading) {
      fetchQueueManagementSummary();
    }
  }, [patients.length, loading]);

  // Chart.js configuration (after stats is defined)
  const pieChartData = {
    labels: stats.triageDistribution.map((item) => item.name),
    datasets: [
      {
        data: stats.triageDistribution.map((item) => item.value),
        backgroundColor: stats.triageDistribution.map(
          (item) => triageColors[item.level as keyof typeof triageColors]
        ),
        borderColor: "#ffffff",
        borderWidth: 2,
      },
    ],
  };

  const pieChartOptions = {
    responsive: true,
    maintainAspectRatio: false,
    plugins: {
      legend: {
        position: "bottom" as const,
      },
    },
  };

  // Wait time chart configuration
  const waitTimeChartData = {
    labels: stats.waitTimeData.map((item) => item.name),
    datasets: [
      {
        type: "bar" as const,
        data: stats.waitTimeData.map((item) => item.waitTime),
        backgroundColor: stats.waitTimeData.map(
          (item) => triageColors[item.triageLevel]
        ),
        borderColor: stats.waitTimeData.map(
          (item) => triageColors[item.triageLevel]
        ),
        borderWidth: 1,
      },
      {
        type: "line" as const,
        label: "Average Wait Time",
        data: Array(stats.waitTimeData.length).fill(stats.avgWaitTime),
        borderColor: "#ef4444",
        borderWidth: 3,
        borderDash: [5, 5],
        fill: false,
        pointRadius: 0,
        pointHoverRadius: 0,
      },
    ],
  };

  const waitTimeChartOptions = {
    responsive: true,
    maintainAspectRatio: false,
    layout: {
      padding: {
        left: 20,
        right: 10,
        top: 10,
        bottom: 10,
      },
    },
    plugins: {
      legend: {
        position: "bottom" as const,
        labels: {
          filter: function (legendItem: any) {
            // Only show the "Average Wait Time" legend item, hide the bar chart legend
            return legendItem.text === "Average Wait Time";
          },
        },
      },
      tooltip: {
        filter: function (tooltipItem: any) {
          // Hide tooltip for the average line points
          return tooltipItem.datasetIndex !== 1;
        },
      },
    },
    scales: {
      y: {
        beginAtZero: true,
        title: {
          display: true,
          text: "Wait Time (minutes)",
        },
        ticks: {
          maxTicksLimit: 6,
        },
      },
      x: {
        title: {
          display: true,
          text: "Patients (sorted by wait time)",
        },
        ticks: {
          maxRotation: 45,
        },
      },
    },
  };

  return (
    <div className="min-h-screen relative">
      {/* Universal Background */}
      <div className="fixed inset-0 -z-10">
        <div className="absolute inset-0 bg-gradient-to-br from-red-50 via-pink-50 to-red-100"></div>
        <div
          className="absolute inset-0 opacity-40"
          style={{
            backgroundImage: `radial-gradient(circle, #dc2626 1px, transparent 1px)`,
            backgroundSize: "30px 30px",
          }}
        ></div>
        <div
          className="absolute inset-0"
          style={{
            background: `linear-gradient(135deg, rgba(239, 68, 68, 0.05) 0%, rgba(239, 68, 68, 0.02) 30%, transparent 70%, transparent 100%)`,
          }}
        ></div>
      </div>

      {/* Header */}
      <header className="bg-white text-red-900 shadow-2xl">
        <div className="container mx-auto px-4 py-6">
          <div className="flex items-center gap-2">
            <Link
              to="/"
              className="flex items-center gap-2 hover:opacity-80 transition-opacity duration-200"
            >
              <img src="/nurse_head.png" alt="TriageAI" className="w-12 h-12" />
              <div>
                <h1 className="text-3xl font-bold tracking-tight">TriageAI</h1>
              </div>
            </Link>
          </div>
        </div>
      </header>

      {/* Main Content */}
      <div className="container mx-auto px-4 py-6 relative">
        <div className="space-y-6">
          <div className="flex items-center justify-between">
            <Link
              to="/"
              className="flex items-center gap-2 text-muted-foreground hover:text-foreground transition-colors"
            >
              ← Back to Home
            </Link>
          </div>

          {loading ? (
            <div className="flex items-center justify-center min-h-[400px]">
              <div className="text-center space-y-3">
                <div className="animate-spin rounded-full h-12 w-12 border-b-2 border-primary mx-auto"></div>
                <p className="text-muted-foreground">Loading patients...</p>
              </div>
            </div>
          ) : (
            <>
              <div className="flex gap-6 h-[calc(100vh-12rem)]">
                {/* Left Sidebar - Patient Queue Container */}
                <div className="w-96 shrink-0">
                  <div className="bg-card rounded-lg border border-border shadow-lg h-full flex flex-col">
                    <div className="p-4 border-b border-border">
                      <h2 className="text-lg font-semibold text-card-foreground flex items-center gap-2">
                        <Users className="w-5 h-5" />
                        Patient Queue
                        <span className="text-sm bg-primary/10 text-primary px-2 py-1 rounded-full">
                          {patients.length}
                        </span>
                      </h2>
                    </div>

                    {/* Scrollable Patient Queue */}
                    <div className="overflow-y-auto flex-1 p-4">
                      <PatientQueue
                        patients={patients}
                        onPatientSelect={handlePatientSelect}
                        onPatientRemove={handlePatientRemove}
                        selectedPatientId={selectedPatient?.id}
                      />
                    </div>
                  </div>

                  {/* Error Alert - Show below patient queue container */}
                  {fetchError && (
                    <Alert className="mt-4 border-red-200 bg-red-50">
                      <AlertTriangle className="w-4 h-4 text-red-600" />
                      <AlertDescription className="text-red-800">
                        {fetchError}
                      </AlertDescription>
                    </Alert>
                  )}
                </div>

                {/* Main Content Area - Patient Details */}
                <div className="flex-1 min-w-0">
                  {selectedPatient ? (
                    <div className="bg-card rounded-lg border border-border shadow-lg h-full">
                      <PatientDetails patient={selectedPatient} />
                    </div>
                  ) : (
                    <div className="bg-card rounded-lg border border-border shadow-lg h-full flex flex-col">
<<<<<<< HEAD
                      <div className="p-4 border-b border-border">
=======
                      <div className="p-6 border-b border-border">
>>>>>>> 423f5e20
                        <h3 className="text-2xl font-semibold text-card-foreground flex items-center gap-2">
                          <Activity className="w-6 h-6" />
                          Dashboard Overview
                        </h3>
                      </div>
<<<<<<< HEAD

                      {/* Scrollable Dashboard Content */}
=======
>>>>>>> 423f5e20
                      <div className="overflow-y-auto flex-1 p-6">
                        {/* Dashboard Content */}
                        <div className="space-y-6">
                          {/* Charts Row */}
                          <div className="grid grid-cols-1 lg:grid-cols-3 gap-6">
                            {/* Triage Distribution Pie Chart - Made Smaller */}
                            <Card className="bg-gradient-to-br from-primary/5 to-primary/10 border-primary/20">
                              <CardContent className="p-6">
                                <div className="flex items-center gap-2 mb-4">
                                  <PieChartIcon className="w-5 h-5 text-primary" />
                                  <h4 className="text-lg font-semibold">
                                    Triage Distribution
                                  </h4>
                                </div>
                                {stats.triageDistribution.length > 0 ? (
                                  <div className="h-48 w-full">
                                    {pieChartData.datasets[0].data.length >
                                      0 && (
                                      <div
                                        style={{
                                          position: "relative",
                                          height: "100%",
                                          width: "100%",
                                        }}
                                      >
                                        <Pie
                                          data={pieChartData}
                                          options={pieChartOptions}
                                        />
                                      </div>
                                    )}
                                  </div>
                                ) : (
                                  <div className="h-48 flex items-center justify-center text-muted-foreground">
                                    No patients in queue
                                  </div>
                                )}
                              </CardContent>
                            </Card>

                            {/* Wait Times Chart - New */}
                            <Card className="lg:col-span-2 bg-gradient-to-br from-blue-50 to-blue-100 border-blue-200">
                              <CardContent className="p-6">
                                <div className="flex items-center gap-2 mb-4">
                                  <Clock className="w-5 h-5 text-blue-600" />
                                  <h4 className="text-lg font-semibold">
                                    Patient Wait Times
                                  </h4>
                                  <span className="text-sm text-muted-foreground">
                                    (sorted in increasing order)
                                  </span>
                                </div>
                                {stats.waitTimeData.length > 0 ? (
                                  <div className="h-56 w-full">
                                    <Bar
                                      data={waitTimeChartData}
                                      options={waitTimeChartOptions}
                                    />
                                  </div>
                                ) : (
                                  <div className="h-48 flex items-center justify-center text-muted-foreground">
                                    No patients currently waiting
                                  </div>
                                )}
                              </CardContent>
                            </Card>
                          </div>

                          {/* Stats Cards */}
                          <div className="flex gap-6">
                            <Card className="w-1/4 bg-gradient-to-br from-primary/10 to-primary/5 border-primary/20 hover:shadow-lg transition-all duration-300">
                              <CardContent className="p-6">
                                <div className="flex items-center justify-between">
                                  <div>
                                    <p className="text-sm font-medium text-muted-foreground">
                                      Total Waiting
                                    </p>
                                    <p className="text-3xl font-bold text-primary">
                                      {stats.totalWaiting}
                                    </p>
                                  </div>
                                  <UserCheck className="w-8 h-8 text-primary/50" />
                                </div>
                              </CardContent>
                            </Card>

                            <Card className="w-3/4 bg-gradient-to-br from-accent/10 to-accent/5 border-accent/20 hover:shadow-lg transition-all duration-300">
                              <CardContent className="p-6">
                                <div className="flex items-center justify-between">
                                  <div>
                                    <p className="text-sm font-medium text-muted-foreground">
                                      Queue Load (Maximum capacity:{" "}
                                      {stats.maxCapacity})
                                    </p>
                                    <p className="text-3xl font-bold text-black">
                                      {stats.queuePercentage}
                                      <span className="text-lg">%</span>
                                    </p>
                                  </div>
                                  <TrendingUp className="w-8 h-8 text-accent/50" />
                                </div>
                                <div className="mt-2 w-full bg-muted rounded-full h-2">
                                  <div
                                    className="h-full rounded-full transition-all duration-500"
                                    style={{
                                      width: `${Math.min(
                                        stats.queuePercentage,
                                        100
                                      )}%`,
                                      backgroundColor: `hsl(${
                                        120 - stats.queuePercentage * 1.2
                                      }, 70%, 50%)`,
                                    }}
                                  />
                                </div>
                              </CardContent>
                            </Card>
                          </div>
                        </div>

<<<<<<< HEAD
                        {/* AI Queue Management Summary */}
                        <Card className="mt-8 overflow-hidden border-2 border-purple-200">
                          <CardHeader className="bg-gradient-to-r from-purple-500 via-purple-600 to-purple-700 text-white">
                            <CardTitle className="text-lg flex items-center justify-between">
                              <div className="flex items-center gap-2">
                                <Sparkles className="w-5 h-5" />
                                AI Queue Management Recommendations
                              </div>
                              <Button
                                onClick={() => fetchQueueManagementSummary(true)}
                                disabled={loadingQueueSummary}
                                size="sm"
                                variant="secondary"
                                className="bg-white/20 hover:bg-white/30 text-white border-white/20"
                              >
                                {loadingQueueSummary ? (
                                  <Loader2 className="w-4 h-4 animate-spin" />
                                ) : (
                                  <RefreshCw className="w-4 h-4" />
                                )}
                              </Button>
                            </CardTitle>
                          </CardHeader>
                          <CardContent className="p-6">
                            {loadingQueueSummary ? (
                              <div className="flex items-center justify-center py-8">
                                <div className="text-center space-y-3">
                                  <Loader2 className="w-8 h-8 text-purple-600 mx-auto animate-spin" />
                                  <p className="text-purple-600 font-medium">Generating queue management recommendations...</p>
                                  <p className="text-sm text-muted-foreground">
                                    Analyzing patient queue and staffing needs
                                  </p>
                                </div>
                              </div>
                            ) : (
                              <div className="space-y-4">
                                <div className="bg-gradient-to-br from-purple-50 to-purple-100 rounded-xl p-5 border border-purple-200">
                                  <div className="flex items-center gap-2 mb-3">
                                    <div className="w-2 h-2 bg-orange-500 rounded-full animate-pulse" />
                                    <p className="text-sm font-semibold text-purple-900 uppercase tracking-wide">
                                      AI Queue Management Strategy
                                    </p>
                                  </div>
                                  <div className="prose prose-sm text-purple-900 leading-relaxed">
                                    {queueSummary ? (
                                      <TypingText
                                        text={queueSummary}
                                        speed={25}
                                        startDelay={300}
                                        className="text-purple-900 leading-relaxed"
                                      />
                                    ) : (
                                      <p className="text-center text-muted-foreground">
                                        Select a patient from the queue to view their details, medical history, and manage their care.
                                      </p>
                                    )}
                                  </div>
                                </div>
                              </div>
                            )}
                          </CardContent>
                        </Card>
=======
                        <div className="mt-8">
                          <Card className="bg-gradient-to-br from-blue-50 to-indigo-100 border-blue-200">
                            <CardHeader>
                              <CardTitle className="text-xl flex items-center gap-2">
                                <Brain className="w-6 h-6 text-blue-600" />
                                AI Management Plan
                              </CardTitle>
                            </CardHeader>
                            <CardContent>
                              <div className="bg-white/80 rounded-lg p-4 border border-blue-200 min-h-[120px]">
                                {isGeneratingPlan ? (
                                  <div className="flex items-center justify-center h-20">
                                    <div className="text-gray-600 flex items-center gap-2">
                                      <div className="animate-spin rounded-full h-5 w-5 border-b-2 border-blue-600"></div>
                                      Analyzing current patient queue...
                                    </div>
                                  </div>
                                ) : (
                                  <div className="text-gray-800 leading-relaxed">
                                    {displayedPlan}
                                    {isTyping && (
                                      <span className="inline-block w-2 h-5 bg-blue-600 animate-pulse ml-1"></span>
                                    )}
                                  </div>
                                )}
                              </div>
                              <div className="mt-4 flex items-center justify-between text-sm text-blue-600">
                                <span className="flex items-center gap-1">
                                  <div
                                    className={`w-2 h-2 rounded-full ${
                                      isGeneratingPlan
                                        ? "bg-yellow-500 animate-pulse"
                                        : isTyping
                                        ? "bg-blue-500 animate-pulse"
                                        : "bg-green-500 animate-pulse"
                                    }`}
                                  ></div>
                                  {isGeneratingPlan
                                    ? "Generating AI Analysis..."
                                    : isTyping
                                    ? "AI Analysis Updating..."
                                    : "AI Analysis Complete"}
                                </span>
                                <span>{new Date().toLocaleTimeString()}</span>
                              </div>
                            </CardContent>
                          </Card>
                        </div>
>>>>>>> 423f5e20
                      </div>
                    </div>
                  )}
                </div>
              </div>
            </>
          )}
        </div>
      </div>
    </div>
  );
};

export default Dashboard;<|MERGE_RESOLUTION|>--- conflicted
+++ resolved
@@ -4,10 +4,7 @@
 import { TypingText } from "@/components/TypingText";
 import { Patient, getTriageLabel } from "@/types/patient";
 import { Card, CardContent, CardHeader, CardTitle } from "@/components/ui/card";
-<<<<<<< HEAD
 import { Button } from "@/components/ui/button";
-=======
->>>>>>> 423f5e20
 import { Alert, AlertDescription } from "@/components/ui/alert";
 import { supabase } from "@/integrations/supabase/client";
 import { toast } from "sonner";
@@ -20,13 +17,11 @@
   TrendingUp,
   UserCheck,
   PieChart as PieChartIcon,
-<<<<<<< HEAD
   Sparkles,
   RefreshCw,
   Loader2,
-=======
   Brain,
->>>>>>> 423f5e20
+  AlertTriangle,
 } from "lucide-react";
 import {
   Chart as ChartJS,
@@ -63,10 +58,8 @@
   const [selectedPatient, setSelectedPatient] = useState<Patient | null>(null);
   const [loading, setLoading] = useState(true);
   const [fetchError, setFetchError] = useState<string | null>(null);
-<<<<<<< HEAD
   const [queueSummary, setQueueSummary] = useState<string>("");
   const [loadingQueueSummary, setLoadingQueueSummary] = useState(false);
-=======
   const [aiPlan, setAiPlan] = useState<string>("");
   const [isGeneratingPlan, setIsGeneratingPlan] = useState(false);
   const [displayedPlan, setDisplayedPlan] = useState<string>("");
@@ -76,7 +69,6 @@
   const openAIRef = useRef<OpenAI | null>(null);
   const typewriterTimeoutRef = useRef<NodeJS.Timeout | null>(null);
   const lastGenerationRef = useRef<string>("");
->>>>>>> 423f5e20
 
   // Triage level colors matching patient queue (from CSS variables)
   const triageColors = {
@@ -146,15 +138,37 @@
 
       // Hardcoded medications and allergies for demo
       const medicationOptions = [
-        "Lisinopril 10mg", "Metformin 500mg", "Atorvastatin 20mg", "Levothyroxine 50mcg",
-        "Amlodipine 5mg", "Omeprazole 20mg", "Metoprolol 25mg", "Losartan 50mg",
-        "Hydrochlorothiazide 25mg", "Simvastatin 40mg", "Albuterol Inhaler",
-        "Gabapentin 300mg", "Tramadol 50mg", "Ibuprofen 600mg", "Acetaminophen 500mg"
+        "Lisinopril 10mg",
+        "Metformin 500mg",
+        "Atorvastatin 20mg",
+        "Levothyroxine 50mcg",
+        "Amlodipine 5mg",
+        "Omeprazole 20mg",
+        "Metoprolol 25mg",
+        "Losartan 50mg",
+        "Hydrochlorothiazide 25mg",
+        "Simvastatin 40mg",
+        "Albuterol Inhaler",
+        "Gabapentin 300mg",
+        "Tramadol 50mg",
+        "Ibuprofen 600mg",
+        "Acetaminophen 500mg",
       ];
 
       const allergyOptions = [
-        "Penicillin", "Peanuts", "Shellfish", "Latex", "Aspirin", "Sulfa drugs",
-        "Tree nuts", "Eggs", "Milk", "Codeine", "Iodine", "Morphine", "Bees/Wasps"
+        "Penicillin",
+        "Peanuts",
+        "Shellfish",
+        "Latex",
+        "Aspirin",
+        "Sulfa drugs",
+        "Tree nuts",
+        "Eggs",
+        "Milk",
+        "Codeine",
+        "Iodine",
+        "Morphine",
+        "Bees/Wasps",
       ];
 
       // Function to get random items from array
@@ -182,7 +196,7 @@
           vitals: {
             heartRate: record.heart_rate,
             respiratoryRate: record.respiratory_rate,
-            painLevel: record.pain_level || 5, // Default to 5 if not set
+            painLevel: (record as any).pain_level || 5, // Default to 5 if not set
           },
           allergies: getRandomItems(allergyOptions, randomAllergyCount),
           medications: getRandomItems(medicationOptions, randomMedCount),
@@ -466,7 +480,6 @@
     }
   };
 
-
   const stats = useMemo(() => {
     const waitingPatients = patients.filter((p) => p.status === "waiting");
     const totalWaiting = waitingPatients.length;
@@ -520,7 +533,7 @@
 
     try {
       const queueData = {
-        patients: patients.map(p => ({
+        patients: patients.map((p) => ({
           name: p.name,
           triage_level: p.triageLevel,
           pain_level: p.vitals.painLevel,
@@ -553,7 +566,9 @@
       setQueueSummary(data.summary);
     } catch (error) {
       console.error("Error fetching queue management summary:", error);
-      setQueueSummary("Unable to generate queue management recommendations at this time. Please try again later.");
+      setQueueSummary(
+        "Unable to generate queue management recommendations at this time. Please try again later."
+      );
     } finally {
       setLoadingQueueSummary(false);
     }
@@ -606,6 +621,12 @@
         ),
         borderWidth: 1,
       },
+    ],
+  };
+
+  const waitTimeLineData = {
+    labels: stats.waitTimeData.map((item) => item.name),
+    datasets: [
       {
         type: "line" as const,
         label: "Average Wait Time",
@@ -773,21 +794,14 @@
                     </div>
                   ) : (
                     <div className="bg-card rounded-lg border border-border shadow-lg h-full flex flex-col">
-<<<<<<< HEAD
-                      <div className="p-4 border-b border-border">
-=======
                       <div className="p-6 border-b border-border">
->>>>>>> 423f5e20
                         <h3 className="text-2xl font-semibold text-card-foreground flex items-center gap-2">
                           <Activity className="w-6 h-6" />
                           Dashboard Overview
                         </h3>
                       </div>
-<<<<<<< HEAD
 
                       {/* Scrollable Dashboard Content */}
-=======
->>>>>>> 423f5e20
                       <div className="overflow-y-auto flex-1 p-6">
                         {/* Dashboard Content */}
                         <div className="space-y-6">
@@ -908,7 +922,6 @@
                           </div>
                         </div>
 
-<<<<<<< HEAD
                         {/* AI Queue Management Summary */}
                         <Card className="mt-8 overflow-hidden border-2 border-purple-200">
                           <CardHeader className="bg-gradient-to-r from-purple-500 via-purple-600 to-purple-700 text-white">
@@ -918,7 +931,9 @@
                                 AI Queue Management Recommendations
                               </div>
                               <Button
-                                onClick={() => fetchQueueManagementSummary(true)}
+                                onClick={() =>
+                                  fetchQueueManagementSummary(true)
+                                }
                                 disabled={loadingQueueSummary}
                                 size="sm"
                                 variant="secondary"
@@ -937,7 +952,10 @@
                               <div className="flex items-center justify-center py-8">
                                 <div className="text-center space-y-3">
                                   <Loader2 className="w-8 h-8 text-purple-600 mx-auto animate-spin" />
-                                  <p className="text-purple-600 font-medium">Generating queue management recommendations...</p>
+                                  <p className="text-purple-600 font-medium">
+                                    Generating queue management
+                                    recommendations...
+                                  </p>
                                   <p className="text-sm text-muted-foreground">
                                     Analyzing patient queue and staffing needs
                                   </p>
@@ -962,7 +980,9 @@
                                       />
                                     ) : (
                                       <p className="text-center text-muted-foreground">
-                                        Select a patient from the queue to view their details, medical history, and manage their care.
+                                        Select a patient from the queue to view
+                                        their details, medical history, and
+                                        manage their care.
                                       </p>
                                     )}
                                   </div>
@@ -971,56 +991,6 @@
                             )}
                           </CardContent>
                         </Card>
-=======
-                        <div className="mt-8">
-                          <Card className="bg-gradient-to-br from-blue-50 to-indigo-100 border-blue-200">
-                            <CardHeader>
-                              <CardTitle className="text-xl flex items-center gap-2">
-                                <Brain className="w-6 h-6 text-blue-600" />
-                                AI Management Plan
-                              </CardTitle>
-                            </CardHeader>
-                            <CardContent>
-                              <div className="bg-white/80 rounded-lg p-4 border border-blue-200 min-h-[120px]">
-                                {isGeneratingPlan ? (
-                                  <div className="flex items-center justify-center h-20">
-                                    <div className="text-gray-600 flex items-center gap-2">
-                                      <div className="animate-spin rounded-full h-5 w-5 border-b-2 border-blue-600"></div>
-                                      Analyzing current patient queue...
-                                    </div>
-                                  </div>
-                                ) : (
-                                  <div className="text-gray-800 leading-relaxed">
-                                    {displayedPlan}
-                                    {isTyping && (
-                                      <span className="inline-block w-2 h-5 bg-blue-600 animate-pulse ml-1"></span>
-                                    )}
-                                  </div>
-                                )}
-                              </div>
-                              <div className="mt-4 flex items-center justify-between text-sm text-blue-600">
-                                <span className="flex items-center gap-1">
-                                  <div
-                                    className={`w-2 h-2 rounded-full ${
-                                      isGeneratingPlan
-                                        ? "bg-yellow-500 animate-pulse"
-                                        : isTyping
-                                        ? "bg-blue-500 animate-pulse"
-                                        : "bg-green-500 animate-pulse"
-                                    }`}
-                                  ></div>
-                                  {isGeneratingPlan
-                                    ? "Generating AI Analysis..."
-                                    : isTyping
-                                    ? "AI Analysis Updating..."
-                                    : "AI Analysis Complete"}
-                                </span>
-                                <span>{new Date().toLocaleTimeString()}</span>
-                              </div>
-                            </CardContent>
-                          </Card>
-                        </div>
->>>>>>> 423f5e20
                       </div>
                     </div>
                   )}
