import { Patient, getTriageLabel, getTriageColor } from "@/types/patient";
import { Card, CardContent, CardHeader, CardTitle } from "@/components/ui/card";
import { Badge } from "@/components/ui/badge";
import { Tabs, TabsContent, TabsList, TabsTrigger } from "@/components/ui/tabs";
import {
  Heart,
  Wind,
  Activity,
  User,
  Calendar,
  AlertCircle,
  Pill,
  History,
  Brain,
} from "lucide-react";
import { formatDistanceToNow, format } from "date-fns";

interface PatientDetailsProps {
  patient: Patient;
}

export function PatientDetails({ patient }: PatientDetailsProps) {
  const isVitalCritical = (type: "heart" | "respiratory" | "pain"): boolean => {
    switch (type) {
      case "heart":
        return patient.vitals.heartRate < 60 || patient.vitals.heartRate > 100;
      case "respiratory":
        return (
          patient.vitals.respiratoryRate < 12 ||
          patient.vitals.respiratoryRate > 20
        );
      case "pain":
        return patient.vitals.painLevel >= 7; // High pain level
      default:
        return false;
    }
  };

  return (
    <div className="h-full flex flex-col">
      <div className="overflow-y-auto flex-1 p-6 space-y-4">
        {/* Patient Header Portal */}
        <div className="bg-red-50 rounded-xl p-6 shadow-inner">
          <div className="flex items-start justify-between">
            <div className="flex-1">
              <h2 className="text-3xl font-bold text-foreground mb-1">
                {patient.name}
              </h2>
              <div className="flex flex-wrap items-center gap-4 mt-3">
                <div className="flex items-center gap-2 bg-card/60 rounded-lg px-3 py-1.5">
                  <User className="w-4 h-4 text-primary" />
                  <span className="font-medium">{patient.age} years</span>
                </div>
                <div className="flex items-center gap-2 bg-card/60 rounded-lg px-3 py-1.5">
                  <div
                    className={`w-3 h-3 rounded-full ${
                      patient.gender === "Male" ? "bg-blue-500" : "bg-pink-500"
                    }`}
                  />
                  <span className="font-medium">{patient.gender}</span>
                </div>
                <div className="flex items-center gap-2 bg-card/60 rounded-lg px-3 py-1.5">
                  <Calendar className="w-4 h-4 text-muted-foreground" />
                  <span>
                    Arrived {formatDistanceToNow(patient.arrivalTime)} ago
                  </span>
                </div>
              </div>
            </div>
            <Badge
              className={`${getTriageColor(
                patient.triageLevel
              )} text-white border-0 px-4 py-2 text-lg font-bold shadow-lg hover:${getTriageColor(
                patient.triageLevel
              )}`}
            >
              {getTriageLabel(patient.triageLevel)}
            </Badge>
          </div>

          <div className="mt-4 bg-card/80 rounded-lg p-4 border border-border">
            <div className="flex items-center gap-2 mb-2">
              <AlertCircle className="w-5 h-5 text-destructive" />
              <span className="text-sm font-semibold text-muted-foreground uppercase tracking-wide">
                Chief Complaint
              </span>
            </div>
            <p className="text-lg font-medium text-foreground">
              {patient.chiefComplaint}
            </p>
          </div>
        </div>

        {/* Vitals Grid */}
        <div className="grid grid-cols-1 lg:grid-cols-3 gap-4">
          <Card
            className={isVitalCritical("heart") ? "border-status-critical" : ""}
          >
            <CardContent className="p-4">
              <div className="flex items-center justify-between">
                <div>
                  <p className="text-sm text-muted-foreground">Heart Rate</p>
                  <p className="text-2xl font-bold">
                    {patient.vitals.heartRate}
                  </p>
                  <p className="text-xs text-muted-foreground">bpm</p>
                </div>
                <Heart
                  className={`w-8 h-8 ${
                    isVitalCritical("heart")
                      ? "text-red-500"
                      : "text-muted-foreground"
                  }`}
                />
              </div>
            </CardContent>
          </Card>

          <Card
            className={
              isVitalCritical("respiratory") ? "border-status-critical" : ""
            }
          >
            <CardContent className="p-4">
              <div className="flex items-center justify-between">
                <div>
                  <p className="text-sm text-muted-foreground">
                    Respiratory Rate
                  </p>
                  <p className="text-2xl font-bold">
                    {patient.vitals.respiratoryRate}
                  </p>
                  <p className="text-xs text-muted-foreground">breaths/min</p>
                </div>
                <Wind
                  className={`w-8 h-8 ${
                    isVitalCritical("respiratory")
                      ? "text-red-500"
                      : "text-muted-foreground"
                  }`}
                />
              </div>
            </CardContent>
          </Card>

<<<<<<< HEAD
          <Card
            className={isVitalCritical("pain") ? "border-status-critical" : ""}
          >
            <CardContent className="p-4">
              <div className="flex items-center justify-between">
                <div>
                  <p className="text-sm text-muted-foreground">Pain Level</p>
                  <p className="text-2xl font-bold">
                    {patient.vitals.painLevel}/10
                  </p>
                  <p className="text-xs text-muted-foreground">
                    patient reported
                  </p>
                </div>
                <Activity
                  className={`w-8 h-8 ${
                    isVitalCritical("pain")
                      ? "text-red-500"
                      : "text-muted-foreground"
                  }`}
                />
              </div>
            </CardContent>
          </Card>
        </div>
=======
        <Card
          className={isVitalCritical("pain") ? "border-status-critical" : ""}
        >
          <CardContent className="p-4">
            <div className="flex items-center justify-between">
              <div className="flex-1">
                <p className="text-sm text-muted-foreground">Pain Level</p>
                <div className="flex items-center gap-4">
                  <div>
                    <p className="text-2xl font-bold">
                      {patient.vitals.painLevel}/10
                    </p>
                    <p className="text-xs text-muted-foreground">
                      patient reported
                    </p>
                  </div>
                  {patient.painAssessment && (
                    <div className="text-right">
                      <p className="text-lg font-semibold text-blue-600">
                        {patient.painAssessment.medical_pain_level}/10
                      </p>
                      <p className="text-xs text-blue-500">
                        AI detected
                      </p>
                    </div>
                  )}
                </div>
              </div>
              <Activity
                className={`w-8 h-8 ${
                  isVitalCritical("pain")
                    ? "text-red-500"
                    : "text-muted-foreground"
                }`}
              />
            </div>
          </CardContent>
        </Card>

      </div>
>>>>>>> d33fca2d

        {/* Detailed Information Tabs */}
        <Tabs defaultValue="overview" className="w-full">
          <TabsList className="grid w-full grid-cols-3">
            <TabsTrigger value="overview">Medication and Allergies</TabsTrigger>
            <TabsTrigger value="history">
              Symptoms and Video Analysis
            </TabsTrigger>
            <TabsTrigger value="ai">Treatment</TabsTrigger>
          </TabsList>

          <TabsContent value="overview" className="space-y-4">
            <Card>
              <CardHeader>
                <CardTitle className="text-base flex items-center gap-2">
                  <Pill className="w-4 h-4" />
                  Medications
                </CardTitle>
              </CardHeader>
              <CardContent>
                {patient.medications.length > 0 ? (
                  <div className="flex flex-wrap gap-2">
                    {patient.medications.map((med, index) => (
                      <Badge key={index} variant="secondary">
                        {med}
                      </Badge>
                    ))}
                  </div>
                ) : (
                  <p className="text-muted-foreground text-sm">
                    No previous medications recorded
                  </p>
                )}
              </CardContent>
            </Card>

            <Card>
              <CardHeader>
                <CardTitle className="text-base flex items-center gap-2">
                  <AlertCircle className="w-4 h-4" />
                  Allergies
                </CardTitle>
              </CardHeader>
              <CardContent>
                {patient.allergies.length > 0 ? (
                  <div className="flex flex-wrap gap-2">
                    {patient.allergies.map((allergy, index) => (
                      <Badge
                        key={index}
                        variant="destructive"
                        className="bg-red-100 text-red-800 border-red-200"
                      >
                        {allergy}
                      </Badge>
                    ))}
                  </div>
                ) : (
                  <p className="text-muted-foreground text-sm">
                    No known allergies
                  </p>
                )}
              </CardContent>
            </Card>

            {patient.notes && (
              <Card>
                <CardHeader>
                  <CardTitle className="text-base">Clinical Notes</CardTitle>
                </CardHeader>
                <CardContent>
                  <p className="text-sm">{patient.notes}</p>
                </CardContent>
              </Card>
            )}
          </TabsContent>

          <TabsContent value="history" className="space-y-4">
            <Card>
              <CardHeader>
                <CardTitle className="text-base flex items-center gap-2">
                  <AlertCircle className="w-4 h-4" />
                  Current Symptoms
                </CardTitle>
              </CardHeader>
              <CardContent>
                <div className="bg-gradient-to-br from-red-50 to-red-100 rounded-lg p-4 border border-red-200">
                  <p className="text-sm font-medium text-red-900 mb-2">
                    Chief Complaint:
                  </p>
                  <p className="text-red-800">{patient.chiefComplaint}</p>
                </div>
              </CardContent>
            </Card>

            <Card>
              <CardHeader>
                <CardTitle className="text-base flex items-center gap-2">
                  <History className="w-4 h-4" />
                  Medical History
                </CardTitle>
              </CardHeader>
              <CardContent>
                {patient.medicalHistory.length > 0 ? (
                  <ul className="space-y-2">
                    {patient.medicalHistory.map((item, index) => (
                      <li key={index} className="flex items-start gap-2">
                        <span className="text-muted-foreground">•</span>
                        <span className="text-sm">{item}</span>
                      </li>
                    ))}
                  </ul>
                ) : (
                  <p className="text-muted-foreground text-sm">
                    No significant medical history
                  </p>
                )}
              </CardContent>
            </Card>

            <Card className="overflow-hidden border-2 border-primary/20">
              <CardHeader className="bg-gradient-to-r from-primary via-primary/80 to-primary/60 text-white">
                <CardTitle className="text-lg flex items-center gap-2">
                  <Brain className="w-5 h-5" />
                  Video Analysis
                </CardTitle>
              </CardHeader>
              <CardContent className="p-6">
                {patient.aiSummary ? (
                  <div className="space-y-4">
                    <div className="bg-gradient-to-br from-primary/10 to-primary/5 rounded-xl p-5 border border-primary/20">
                      <div className="flex items-center gap-2 mb-3">
                        <div className="w-2 h-2 bg-green-500 rounded-full animate-pulse" />
                        <p className="text-sm font-semibold text-primary uppercase tracking-wide">
                          AI Assessment Summary
                        </p>
                      </div>
                      <p className="text-foreground leading-relaxed">
                        {patient.aiSummary}
                      </p>
                    </div>

                    <div className="grid grid-cols-2 gap-3">
                      <div className="bg-muted/50 rounded-lg p-3">
                        <p className="text-xs font-medium text-muted-foreground mb-1">
                          Confidence Level
                        </p>
                        <div className="flex items-center gap-2">
                          <div className="flex-1 bg-muted rounded-full h-2">
                            <div
                              className="h-full bg-gradient-to-r from-primary to-green-500 rounded-full"
                              style={{ width: "85%" }}
                            />
                          </div>
                          <span className="text-sm font-bold">85%</span>
                        </div>
                      </div>
                      <div className="bg-muted/50 rounded-lg p-3">
                        <p className="text-xs font-medium text-muted-foreground mb-1">
                          Analysis Time
                        </p>
                        <p className="text-sm font-semibold">
                          {format(new Date(), "HH:mm:ss")}
                        </p>
                      </div>
                    </div>
                  </div>
                ) : (
                  <div className="text-center py-8">
                    <Brain className="w-12 h-12 text-muted-foreground/30 mx-auto mb-3 animate-pulse" />
                    <p className="text-muted-foreground">
                      AI analysis in progress...
                    </p>
                    <p className="text-sm text-muted-foreground/70 mt-1">
                      Processing patient data
                    </p>
                  </div>
                )}
              </CardContent>
            </Card>
          </TabsContent>

          <TabsContent value="ai" className="space-y-4">
            <Card className="overflow-hidden border-2 border-green-200">
              <CardHeader className="bg-gradient-to-r from-green-500 via-green-600 to-green-700 text-white">
                <CardTitle className="text-lg flex items-center gap-2">
                  <Pill className="w-5 h-5" />
                  Treatment Plan & Recommendations
                </CardTitle>
              </CardHeader>
              <CardContent className="p-6">
                <div className="space-y-4">
                  <Card className="border-green-200">
                    <CardHeader>
                      <CardTitle className="text-base flex items-center gap-2">
                        <Activity className="w-4 h-4 text-green-600" />
                        Recommended Immediate Actions
                      </CardTitle>
                    </CardHeader>
                    <CardContent>
                      <div className="bg-gradient-to-br from-green-50 to-green-100 rounded-lg p-4 border border-green-200">
                        <p className="text-sm text-green-800">
                          Based on patient presentation and AI analysis,
                          immediate treatment recommendations will appear here.
                        </p>
                      </div>
                    </CardContent>
                  </Card>

                  <Card className="border-blue-200">
                    <CardHeader>
                      <CardTitle className="text-base flex items-center gap-2">
                        <Pill className="w-4 h-4 text-blue-600" />
                        Prescribed Medications
                      </CardTitle>
                    </CardHeader>
                    <CardContent>
                      <div className="bg-gradient-to-br from-blue-50 to-blue-100 rounded-lg p-4 border border-blue-200">
                        <p className="text-sm text-blue-800">
                          Prescribed medications and dosages will be recorded
                          here as treatment progresses.
                        </p>
                      </div>
                    </CardContent>
                  </Card>

                  <Card className="border-purple-200">
                    <CardHeader>
                      <CardTitle className="text-base flex items-center gap-2">
                        <Calendar className="w-4 h-4 text-purple-600" />
                        Follow-up Care
                      </CardTitle>
                    </CardHeader>
                    <CardContent>
                      <div className="bg-gradient-to-br from-purple-50 to-purple-100 rounded-lg p-4 border border-purple-200">
                        <p className="text-sm text-purple-800">
                          Follow-up appointments and discharge instructions will
                          be documented here.
                        </p>
                      </div>
                    </CardContent>
                  </Card>
                </div>
              </CardContent>
            </Card>
          </TabsContent>
        </Tabs>
      </div>
    </div>
  );
}<|MERGE_RESOLUTION|>--- conflicted
+++ resolved
@@ -143,7 +143,6 @@
             </CardContent>
           </Card>
 
-<<<<<<< HEAD
           <Card
             className={isVitalCritical("pain") ? "border-status-critical" : ""}
           >
@@ -169,7 +168,67 @@
             </CardContent>
           </Card>
         </div>
-=======
+
+        {/* Detailed Information Tabs */}
+        <Tabs defaultValue="overview" className="w-full">
+          <TabsList className="grid w-full grid-cols-3">
+            <TabsTrigger value="overview">Medication and Allergies</TabsTrigger>
+            <TabsTrigger value="history">
+              Symptoms and Video Analysis
+            </TabsTrigger>
+            <TabsTrigger value="ai">Treatment</TabsTrigger>
+          </TabsList>
+
+      {/* Vitals Grid */}
+      <div className="grid grid-cols-1 lg:grid-cols-3 gap-4">
+        <Card
+          className={isVitalCritical("heart") ? "border-status-critical" : ""}
+        >
+          <CardContent className="p-4">
+            <div className="flex items-center justify-between">
+              <div>
+                <p className="text-sm text-muted-foreground">Heart Rate</p>
+                <p className="text-2xl font-bold">{patient.vitals.heartRate}</p>
+                <p className="text-xs text-muted-foreground">bpm</p>
+              </div>
+              <Heart
+                className={`w-8 h-8 ${
+                  isVitalCritical("heart")
+                    ? "text-red-500"
+                    : "text-muted-foreground"
+                }`}
+              />
+            </div>
+          </CardContent>
+        </Card>
+
+        <Card
+          className={
+            isVitalCritical("respiratory") ? "border-status-critical" : ""
+          }
+        >
+          <CardContent className="p-4">
+            <div className="flex items-center justify-between">
+              <div>
+                <p className="text-sm text-muted-foreground">
+                  Respiratory Rate
+                </p>
+                <p className="text-2xl font-bold">
+                  {patient.vitals.respiratoryRate}
+                </p>
+                <p className="text-xs text-muted-foreground">breaths/min</p>
+              </div>
+              <Wind
+                className={`w-8 h-8 ${
+                  isVitalCritical("respiratory")
+                    ? "text-red-500"
+                    : "text-muted-foreground"
+                }`}
+              />
+            </div>
+          </CardContent>
+        </Card>
+
         <Card
           className={isVitalCritical("pain") ? "border-status-critical" : ""}
         >
@@ -210,19 +269,16 @@
         </Card>
 
       </div>
->>>>>>> d33fca2d
-
-        {/* Detailed Information Tabs */}
-        <Tabs defaultValue="overview" className="w-full">
-          <TabsList className="grid w-full grid-cols-3">
-            <TabsTrigger value="overview">Medication and Allergies</TabsTrigger>
-            <TabsTrigger value="history">
-              Symptoms and Video Analysis
-            </TabsTrigger>
-            <TabsTrigger value="ai">Treatment</TabsTrigger>
-          </TabsList>
-
-          <TabsContent value="overview" className="space-y-4">
+
+      {/* Detailed Information Tabs */}
+      <Tabs defaultValue="overview" className="w-full">
+        <TabsList className="grid w-full grid-cols-3">
+          <TabsTrigger value="overview">Medication and Allergies</TabsTrigger>
+          <TabsTrigger value="history">Symptoms and Video Analysis</TabsTrigger>
+          <TabsTrigger value="ai">Treatment</TabsTrigger>
+        </TabsList>
+
+        <TabsContent value="overview" className="space-y-4">
             <Card>
               <CardHeader>
                 <CardTitle className="text-base flex items-center gap-2">
