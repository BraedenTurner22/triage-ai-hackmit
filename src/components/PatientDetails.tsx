import { useState, useEffect } from "react";
import { Patient, getTriageLabel, getTriageColor } from "@/types/patient";
import { Card, CardContent, CardHeader, CardTitle } from "@/components/ui/card";
import { Badge } from "@/components/ui/badge";
import { Tabs, TabsContent, TabsList, TabsTrigger } from "@/components/ui/tabs";
import { Button } from "@/components/ui/button";
import { TypingText } from "@/components/TypingText";
import {
  Heart,
  Wind,
  Activity,
  User,
  Calendar,
  AlertCircle,
  Pill,
  RefreshCw,
  Loader2,
  Sparkles,
} from "lucide-react";
import { formatDistanceToNow } from "date-fns";

interface PatientDetailsProps {
  patient: Patient;
}

interface AISummary {
  summary: string;
  cached: boolean;
  timestamp: string;
}

export function PatientDetails({ patient }: PatientDetailsProps) {
  const [symptomsSummary, setSymptomsSummary] = useState<string>("");
  const [treatmentSummary, setTreatmentSummary] = useState<string>("");
  const [loadingSummary, setLoadingSummary] = useState<{
    symptoms: boolean;
    treatment: boolean;
  }>({ symptoms: false, treatment: false });

  const isVitalCritical = (type: "heart" | "respiratory" | "pain"): boolean => {
    switch (type) {
      case "heart":
        return patient.vitals.heartRate < 60 || patient.vitals.heartRate > 100;
      case "respiratory":
        return (
          patient.vitals.respiratoryRate < 12 ||
          patient.vitals.respiratoryRate > 20
        );
      case "pain":
        return patient.vitals.painLevel >= 7; // High pain level
      default:
        return false;
    }
  };

  const fetchAISummary = async (type: "symptoms" | "treatment", forceRefresh = false) => {
    setLoadingSummary(prev => ({ ...prev, [type]: true }));

    try {
      const patientData = {
        patient_id: patient.id,
        name: patient.name,
        age: patient.age,
        chief_complaint: patient.chiefComplaint,
        heart_rate: patient.vitals.heartRate,
        respiratory_rate: patient.vitals.respiratoryRate,
        pain_level: patient.vitals.painLevel,
        triage_level: patient.triageLevel,
        medical_history: patient.medicalHistory || [],
        medications: patient.medications || [],
        allergies: patient.allergies || [],
      };

      const endpoint = type === "symptoms" ? "symptoms" : "treatment";
      const refreshParam = forceRefresh ? "?refresh=true" : "";

      const response = await fetch(
        `http://localhost:8001/api/v1/ai-summaries/${endpoint}/${patient.id}${refreshParam}`,
        {
          method: "POST",
          headers: {
            "Content-Type": "application/json",
          },
          body: JSON.stringify(patientData),
        }
      );

      if (!response.ok) {
        throw new Error(`Failed to fetch ${type} summary`);
      }

      const data: AISummary = await response.json();

      if (type === "symptoms") {
        setSymptomsSummary(data.summary);
      } else {
        setTreatmentSummary(data.summary);
      }
    } catch (error) {
      console.error(`Error fetching ${type} summary:`, error);
      const fallbackMessage = `Unable to generate AI ${type} summary at this time. Please try again later.`;

      if (type === "symptoms") {
        setSymptomsSummary(fallbackMessage);
      } else {
        setTreatmentSummary(fallbackMessage);
      }
    } finally {
      setLoadingSummary(prev => ({ ...prev, [type]: false }));
    }
  };

  // Load AI summaries when patient changes
  useEffect(() => {
    if (patient?.id) {
      fetchAISummary("symptoms");
      fetchAISummary("treatment");
    }
  }, [patient?.id]);

  return (
    <div className="h-full flex flex-col">
      <div className="overflow-y-auto flex-1 p-6 space-y-4">
        {/* Patient Header Portal */}
        <div className="bg-red-50 rounded-xl p-6 shadow-inner">
          <div className="flex items-start justify-between">
            <div className="flex-1">
              <h2 className="text-3xl font-bold text-foreground mb-1">
                {patient.name}
              </h2>
              <div className="flex flex-wrap items-center gap-4 mt-3">
                <div className="flex items-center gap-2 bg-card/60 rounded-lg px-3 py-1.5">
                  <User className="w-4 h-4 text-primary" />
                  <span className="font-medium">{patient.age} years</span>
                </div>
                <div className="flex items-center gap-2 bg-card/60 rounded-lg px-3 py-1.5">
                  <div
                    className={`w-3 h-3 rounded-full ${
                      patient.gender === "Male" ? "bg-blue-500" : "bg-pink-500"
                    }`}
                  />
                  <span className="font-medium">{patient.gender}</span>
                </div>
                <div className="flex items-center gap-2 bg-card/60 rounded-lg px-3 py-1.5">
                  <Calendar className="w-4 h-4 text-muted-foreground" />
                  <span>
                    Arrived {formatDistanceToNow(patient.arrivalTime)} ago
                  </span>
                </div>
              </div>
            </div>
            <Badge
              className={`${getTriageColor(
                patient.triageLevel
              )} text-white border-0 px-4 py-2 text-lg font-bold shadow-lg hover:${getTriageColor(
                patient.triageLevel
              )}`}
            >
              {getTriageLabel(patient.triageLevel)}
            </Badge>
          </div>

          <div className="mt-4 bg-card/80 rounded-lg p-4 border border-border">
            <div className="flex items-center gap-2 mb-2">
              <AlertCircle className="w-5 h-5 text-destructive" />
              <span className="text-sm font-semibold text-muted-foreground uppercase tracking-wide">
                Chief Complaint
              </span>
            </div>
            <p className="text-lg font-medium text-foreground">
              {patient.chiefComplaint}
            </p>
          </div>
        </div>

        {/* Vitals Grid */}
        <div className="grid grid-cols-1 lg:grid-cols-3 gap-4">
          <Card
            className={isVitalCritical("heart") ? "border-status-critical" : ""}
          >
            <CardContent className="p-4">
              <div className="flex items-center justify-between">
                <div>
                  <p className="text-sm text-muted-foreground">Heart Rate</p>
                  <p className="text-2xl font-bold">
                    {patient.vitals.heartRate}
                  </p>
                  <p className="text-xs text-muted-foreground">bpm</p>
                </div>
                <Heart
                  className={`w-8 h-8 ${
                    isVitalCritical("heart")
                      ? "text-red-500"
                      : "text-muted-foreground"
                  }`}
                />
              </div>
            </CardContent>
          </Card>

          <Card
            className={
              isVitalCritical("respiratory") ? "border-status-critical" : ""
            }
          >
            <CardContent className="p-4">
              <div className="flex items-center justify-between">
                <div>
                  <p className="text-sm text-muted-foreground">
                    Respiratory Rate
                  </p>
                  <p className="text-2xl font-bold">
                    {patient.vitals.respiratoryRate}
                  </p>
                  <p className="text-xs text-muted-foreground">breaths/min</p>
                </div>
                <Wind
                  className={`w-8 h-8 ${
                    isVitalCritical("respiratory")
                      ? "text-red-500"
                      : "text-muted-foreground"
                  }`}
                />
              </div>
            </CardContent>
          </Card>

          <Card
            className={isVitalCritical("pain") ? "border-status-critical" : ""}
          >
            <CardContent className="p-4">
              <div className="flex items-center justify-between">
                <div>
                  <p className="text-sm text-muted-foreground">Pain Level</p>
                  <p className="text-2xl font-bold">
                    {patient.vitals.painLevel}/10
                  </p>
                  <p className="text-xs text-muted-foreground">
                    patient reported
                  </p>
                </div>
                <Activity
                  className={`w-8 h-8 ${
                    isVitalCritical("pain")
                      ? "text-red-500"
                      : "text-muted-foreground"
                  }`}
                />
              </div>
            </CardContent>
          </Card>
        </div>

<<<<<<< HEAD
      {/* Detailed Information Tabs */}
      <Tabs defaultValue="overview" className="w-full">
        <TabsList className="grid w-full grid-cols-3">
          <TabsTrigger value="overview">Medication and Allergies</TabsTrigger>
          <TabsTrigger value="history">Symptoms</TabsTrigger>
          <TabsTrigger value="ai">Treatment</TabsTrigger>
        </TabsList>
=======
        {/* Detailed Information Tabs */}
        <Tabs defaultValue="overview" className="w-full">
          <TabsList className="grid w-full grid-cols-3">
            <TabsTrigger value="overview">Medication and Allergies</TabsTrigger>
            <TabsTrigger value="history">
              Symptoms and Video Analysis
            </TabsTrigger>
            <TabsTrigger value="ai">Treatment</TabsTrigger>
          </TabsList>
>>>>>>> 423f5e20

          <TabsContent value="overview" className="space-y-4">
            <Card>
              <CardHeader>
                <CardTitle className="text-base flex items-center gap-2">
                  <Pill className="w-4 h-4" />
                  Medications
                </CardTitle>
              </CardHeader>
              <CardContent>
                {patient.medications.length > 0 ? (
                  <div className="flex flex-wrap gap-2">
                    {patient.medications.map((med, index) => (
                      <Badge key={index} variant="secondary">
                        {med}
                      </Badge>
                    ))}
                  </div>
                ) : (
                  <p className="text-muted-foreground text-sm">
                    No previous medications recorded
                  </p>
                )}
              </CardContent>
            </Card>

            <Card>
              <CardHeader>
                <CardTitle className="text-base flex items-center gap-2">
                  <AlertCircle className="w-4 h-4" />
                  Allergies
                </CardTitle>
              </CardHeader>
              <CardContent>
                {patient.allergies.length > 0 ? (
                  <div className="flex flex-wrap gap-2">
                    {patient.allergies.map((allergy, index) => (
                      <Badge
                        key={index}
                        variant="destructive"
                        className="bg-red-100 text-red-800 border-red-200"
                      >
                        {allergy}
                      </Badge>
                    ))}
                  </div>
                ) : (
                  <p className="text-muted-foreground text-sm">
                    No known allergies
                  </p>
                )}
              </CardContent>
            </Card>

            {patient.notes && (
              <Card>
                <CardHeader>
                  <CardTitle className="text-base">Clinical Notes</CardTitle>
                </CardHeader>
                <CardContent>
                  <p className="text-sm">{patient.notes}</p>
                </CardContent>
              </Card>
            )}
          </TabsContent>

<<<<<<< HEAD
        <TabsContent value="history" className="space-y-4">
            {/* AI Symptoms Summary - Only Content */}
            <Card className="overflow-hidden border-2 border-blue-200">
              <CardHeader className="bg-gradient-to-r from-blue-500 via-blue-600 to-blue-700 text-white">
                <CardTitle className="text-lg flex items-center justify-between">
                  <div className="flex items-center gap-2">
                    <Sparkles className="w-5 h-5" />
                    AI Symptoms Analysis
                  </div>
                  <Button
                    onClick={() => fetchAISummary("symptoms", true)}
                    disabled={loadingSummary.symptoms}
                    size="sm"
                    variant="secondary"
                    className="bg-white/20 hover:bg-white/30 text-white border-white/20"
                  >
                    {loadingSummary.symptoms ? (
                      <Loader2 className="w-4 h-4 animate-spin" />
                    ) : (
                      <RefreshCw className="w-4 h-4" />
                    )}
                  </Button>
=======
          <TabsContent value="history" className="space-y-4">
            <Card>
              <CardHeader>
                <CardTitle className="text-base flex items-center gap-2">
                  <AlertCircle className="w-4 h-4" />
                  Current Symptoms
                </CardTitle>
              </CardHeader>
              <CardContent>
                <div className="bg-gradient-to-br from-red-50 to-red-100 rounded-lg p-4 border border-red-200">
                  <p className="text-sm font-medium text-red-900 mb-2">
                    Chief Complaint:
                  </p>
                  <p className="text-red-800">{patient.chiefComplaint}</p>
                </div>
              </CardContent>
            </Card>

            <Card>
              <CardHeader>
                <CardTitle className="text-base flex items-center gap-2">
                  <History className="w-4 h-4" />
                  Medical History
                </CardTitle>
              </CardHeader>
              <CardContent>
                {patient.medicalHistory.length > 0 ? (
                  <ul className="space-y-2">
                    {patient.medicalHistory.map((item, index) => (
                      <li key={index} className="flex items-start gap-2">
                        <span className="text-muted-foreground">•</span>
                        <span className="text-sm">{item}</span>
                      </li>
                    ))}
                  </ul>
                ) : (
                  <p className="text-muted-foreground text-sm">
                    No significant medical history
                  </p>
                )}
              </CardContent>
            </Card>

            <Card className="overflow-hidden border-2 border-primary/20">
              <CardHeader className="bg-gradient-to-r from-primary via-primary/80 to-primary/60 text-white">
                <CardTitle className="text-lg flex items-center gap-2">
                  <Brain className="w-5 h-5" />
                  Video Analysis
>>>>>>> 423f5e20
                </CardTitle>
              </CardHeader>
              <CardContent className="p-6">
                {loadingSummary.symptoms ? (
                  <div className="flex items-center justify-center py-8">
                    <div className="text-center space-y-3">
                      <Loader2 className="w-8 h-8 text-blue-600 mx-auto animate-spin" />
                      <p className="text-blue-600 font-medium">Generating AI analysis...</p>
                      <p className="text-sm text-muted-foreground">
                        Analyzing patient symptoms and vital signs
                      </p>
                    </div>
                  </div>
                ) : (
                  <div className="space-y-4">
                    <div className="bg-gradient-to-br from-blue-50 to-blue-100 rounded-xl p-5 border border-blue-200">
                      <div className="flex items-center gap-2 mb-3">
                        <div className="w-2 h-2 bg-green-500 rounded-full animate-pulse" />
                        <p className="text-sm font-semibold text-blue-900 uppercase tracking-wide">
                          AI Clinical Assessment
                        </p>
                      </div>
                      {symptomsSummary ? (
                        <TypingText
                          text={symptomsSummary}
                          speed={25}
                          startDelay={300}
                          className="text-blue-900 leading-relaxed text-sm"
                        />
                      ) : (
                        <p className="text-blue-900 leading-relaxed text-sm">
                          No AI analysis available
                        </p>
                      )}
                    </div>
                  </div>
                )}
              </CardContent>
            </Card>
<<<<<<< HEAD
        </TabsContent>

        <TabsContent value="ai" className="space-y-4">
            {/* AI Treatment Summary */}
=======
          </TabsContent>

          <TabsContent value="ai" className="space-y-4">
>>>>>>> 423f5e20
            <Card className="overflow-hidden border-2 border-green-200">
              <CardHeader className="bg-gradient-to-r from-green-500 via-green-600 to-green-700 text-white">
                <CardTitle className="text-lg flex items-center justify-between">
                  <div className="flex items-center gap-2">
                    <Sparkles className="w-5 h-5" />
                    AI Treatment Recommendations
                  </div>
                  <Button
                    onClick={() => fetchAISummary("treatment", true)}
                    disabled={loadingSummary.treatment}
                    size="sm"
                    variant="secondary"
                    className="bg-white/20 hover:bg-white/30 text-white border-white/20"
                  >
                    {loadingSummary.treatment ? (
                      <Loader2 className="w-4 h-4 animate-spin" />
                    ) : (
                      <RefreshCw className="w-4 h-4" />
                    )}
                  </Button>
                </CardTitle>
              </CardHeader>
              <CardContent className="p-6">
                {loadingSummary.treatment ? (
                  <div className="flex items-center justify-center py-8">
                    <div className="text-center space-y-3">
                      <Loader2 className="w-8 h-8 text-green-600 mx-auto animate-spin" />
                      <p className="text-green-600 font-medium">Generating treatment recommendations...</p>
                      <p className="text-sm text-muted-foreground">
                        Analyzing optimal treatment options
                      </p>
                    </div>
                  </div>
                ) : (
                  <div className="space-y-4">
                    <div className="bg-gradient-to-br from-green-50 to-green-100 rounded-xl p-5 border border-green-200">
                      <div className="flex items-center gap-2 mb-3">
                        <div className="w-2 h-2 bg-blue-500 rounded-full animate-pulse" />
                        <p className="text-sm font-semibold text-green-900 uppercase tracking-wide">
                          AI Treatment Plan
                        </p>
                      </div>
                      {treatmentSummary ? (
                        <TypingText
                          text={treatmentSummary}
                          speed={25}
                          startDelay={300}
                          className="text-green-900 leading-relaxed text-sm"
                        />
                      ) : (
                        <p className="text-green-900 leading-relaxed text-sm">
                          No treatment recommendations available
                        </p>
                      )}
                    </div>
                  </div>
                )}
              </CardContent>
            </Card>
          </TabsContent>
        </Tabs>
      </div>
    </div>
  );
}<|MERGE_RESOLUTION|>--- conflicted
+++ resolved
@@ -16,6 +16,8 @@
   RefreshCw,
   Loader2,
   Sparkles,
+  History,
+  Brain,
 } from "lucide-react";
 import { formatDistanceToNow } from "date-fns";
 
@@ -53,8 +55,11 @@
     }
   };
 
-  const fetchAISummary = async (type: "symptoms" | "treatment", forceRefresh = false) => {
-    setLoadingSummary(prev => ({ ...prev, [type]: true }));
+  const fetchAISummary = async (
+    type: "symptoms" | "treatment",
+    forceRefresh = false
+  ) => {
+    setLoadingSummary((prev) => ({ ...prev, [type]: true }));
 
     try {
       const patientData = {
@@ -106,7 +111,7 @@
         setTreatmentSummary(fallbackMessage);
       }
     } finally {
-      setLoadingSummary(prev => ({ ...prev, [type]: false }));
+      setLoadingSummary((prev) => ({ ...prev, [type]: false }));
     }
   };
 
@@ -251,25 +256,13 @@
           </Card>
         </div>
 
-<<<<<<< HEAD
-      {/* Detailed Information Tabs */}
-      <Tabs defaultValue="overview" className="w-full">
-        <TabsList className="grid w-full grid-cols-3">
-          <TabsTrigger value="overview">Medication and Allergies</TabsTrigger>
-          <TabsTrigger value="history">Symptoms</TabsTrigger>
-          <TabsTrigger value="ai">Treatment</TabsTrigger>
-        </TabsList>
-=======
         {/* Detailed Information Tabs */}
         <Tabs defaultValue="overview" className="w-full">
           <TabsList className="grid w-full grid-cols-3">
             <TabsTrigger value="overview">Medication and Allergies</TabsTrigger>
-            <TabsTrigger value="history">
-              Symptoms and Video Analysis
-            </TabsTrigger>
+            <TabsTrigger value="history">Symptoms</TabsTrigger>
             <TabsTrigger value="ai">Treatment</TabsTrigger>
           </TabsList>
->>>>>>> 423f5e20
 
           <TabsContent value="overview" className="space-y-4">
             <Card>
@@ -336,8 +329,7 @@
             )}
           </TabsContent>
 
-<<<<<<< HEAD
-        <TabsContent value="history" className="space-y-4">
+          <TabsContent value="history" className="space-y-4">
             {/* AI Symptoms Summary - Only Content */}
             <Card className="overflow-hidden border-2 border-blue-200">
               <CardHeader className="bg-gradient-to-r from-blue-500 via-blue-600 to-blue-700 text-white">
@@ -359,56 +351,6 @@
                       <RefreshCw className="w-4 h-4" />
                     )}
                   </Button>
-=======
-          <TabsContent value="history" className="space-y-4">
-            <Card>
-              <CardHeader>
-                <CardTitle className="text-base flex items-center gap-2">
-                  <AlertCircle className="w-4 h-4" />
-                  Current Symptoms
-                </CardTitle>
-              </CardHeader>
-              <CardContent>
-                <div className="bg-gradient-to-br from-red-50 to-red-100 rounded-lg p-4 border border-red-200">
-                  <p className="text-sm font-medium text-red-900 mb-2">
-                    Chief Complaint:
-                  </p>
-                  <p className="text-red-800">{patient.chiefComplaint}</p>
-                </div>
-              </CardContent>
-            </Card>
-
-            <Card>
-              <CardHeader>
-                <CardTitle className="text-base flex items-center gap-2">
-                  <History className="w-4 h-4" />
-                  Medical History
-                </CardTitle>
-              </CardHeader>
-              <CardContent>
-                {patient.medicalHistory.length > 0 ? (
-                  <ul className="space-y-2">
-                    {patient.medicalHistory.map((item, index) => (
-                      <li key={index} className="flex items-start gap-2">
-                        <span className="text-muted-foreground">•</span>
-                        <span className="text-sm">{item}</span>
-                      </li>
-                    ))}
-                  </ul>
-                ) : (
-                  <p className="text-muted-foreground text-sm">
-                    No significant medical history
-                  </p>
-                )}
-              </CardContent>
-            </Card>
-
-            <Card className="overflow-hidden border-2 border-primary/20">
-              <CardHeader className="bg-gradient-to-r from-primary via-primary/80 to-primary/60 text-white">
-                <CardTitle className="text-lg flex items-center gap-2">
-                  <Brain className="w-5 h-5" />
-                  Video Analysis
->>>>>>> 423f5e20
                 </CardTitle>
               </CardHeader>
               <CardContent className="p-6">
@@ -416,7 +358,9 @@
                   <div className="flex items-center justify-center py-8">
                     <div className="text-center space-y-3">
                       <Loader2 className="w-8 h-8 text-blue-600 mx-auto animate-spin" />
-                      <p className="text-blue-600 font-medium">Generating AI analysis...</p>
+                      <p className="text-blue-600 font-medium">
+                        Generating AI analysis...
+                      </p>
                       <p className="text-sm text-muted-foreground">
                         Analyzing patient symptoms and vital signs
                       </p>
@@ -448,16 +392,10 @@
                 )}
               </CardContent>
             </Card>
-<<<<<<< HEAD
-        </TabsContent>
-
-        <TabsContent value="ai" className="space-y-4">
+          </TabsContent>
+
+          <TabsContent value="ai" className="space-y-4">
             {/* AI Treatment Summary */}
-=======
-          </TabsContent>
-
-          <TabsContent value="ai" className="space-y-4">
->>>>>>> 423f5e20
             <Card className="overflow-hidden border-2 border-green-200">
               <CardHeader className="bg-gradient-to-r from-green-500 via-green-600 to-green-700 text-white">
                 <CardTitle className="text-lg flex items-center justify-between">
@@ -485,7 +423,9 @@
                   <div className="flex items-center justify-center py-8">
                     <div className="text-center space-y-3">
                       <Loader2 className="w-8 h-8 text-green-600 mx-auto animate-spin" />
-                      <p className="text-green-600 font-medium">Generating treatment recommendations...</p>
+                      <p className="text-green-600 font-medium">
+                        Generating treatment recommendations...
+                      </p>
                       <p className="text-sm text-muted-foreground">
                         Analyzing optimal treatment options
                       </p>
